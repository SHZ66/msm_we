--- conflicted
+++ resolved
@@ -37,11 +37,7 @@
     cluster_structures = None
     cluster_structure_weights = None
 
-<<<<<<< HEAD
     def do_clustering(self: "modelWE", arg):
-=======
-    def do_clustering(self, arg):
->>>>>>> 127d883b
 
         kmeans_model, iters_to_use, cluster_args, processCoordinates = arg
 
@@ -1375,11 +1371,7 @@
 
         return closest
 
-<<<<<<< HEAD
     def update_cluster_structures(self: "modelWE", build_pcoord_cache=False):
-=======
-    def update_cluster_structures(self, build_pcoord_cache=False):
->>>>>>> 127d883b
         """
         Find structures (i.e. sets of coordinates) corresponding to each clusters.
 
